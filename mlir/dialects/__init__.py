<<<<<<< HEAD
from .affine import affine as affine_dialect
from .standard import standard as std_dialect
from .scf import scf as scf_dialect


STANDARD_DIALECTS = [affine_dialect, std_dialect, scf_dialect]
=======
from .affine import affine
from .standard import standard
from .loop import loop
from .linalg import linalg

STANDARD_DIALECTS = [affine, standard, loop, linalg]
>>>>>>> c2eb3830
<|MERGE_RESOLUTION|>--- conflicted
+++ resolved
@@ -1,15 +1,7 @@
-<<<<<<< HEAD
 from .affine import affine as affine_dialect
 from .standard import standard as std_dialect
 from .scf import scf as scf_dialect
+from .linalg import linalg
 
 
-STANDARD_DIALECTS = [affine_dialect, std_dialect, scf_dialect]
-=======
-from .affine import affine
-from .standard import standard
-from .loop import loop
-from .linalg import linalg
-
-STANDARD_DIALECTS = [affine, standard, loop, linalg]
->>>>>>> c2eb3830
+STANDARD_DIALECTS = [affine_dialect, std_dialect, scf_dialect, linalg]